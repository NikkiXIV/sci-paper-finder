--- conflicted
+++ resolved
@@ -1,8 +1,4 @@
-<<<<<<< HEAD
-# Paper Finder
-=======
 # Sci Paper Finder
->>>>>>> 6f613bc3
 
 A powerful Python tool for discovering and analyzing scientific papers from multiple academic sources. This tool helps researchers and academics find relevant papers and automatically generates summaries of their abstracts using advanced Natural Language Processing (NLP) techniques.
 
@@ -43,11 +39,7 @@
 Search for papers with a simple command:
 
 ```bash
-<<<<<<< HEAD
-python main.py -s "machine learning" -m 10
-=======
 python3 main.py -s "machine learning" -m 10
->>>>>>> 6f613bc3
 ```
 
 Options:
